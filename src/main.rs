use app::App;
use config::{read_config, Position};
use flexi_logger::{
    Age, Cleanup, Criterion, FileSpec, LogSpecBuilder, LogSpecification, Logger, Naming,
};
<<<<<<< HEAD
use iced::Font;
use log::{error, LevelFilter};
use std::panic;
=======
use iced_sctk::{
    command::platform_specific::wayland::layer_surface::SctkLayerSurfaceSettings,
    commands::layer_surface::{Anchor, KeyboardInteractivity, Layer},
    core::{window::Id, Font},
    multi_window::{settings::Settings, Application},
    settings::InitialSurface,
};
use log::error;
use std::{backtrace::Backtrace, borrow::Cow, panic};
>>>>>>> fd5a68fc

mod app;
mod centerbox;
mod components;
mod config;
mod menu;
mod modules;
mod password_dialog;
mod services;
mod style;
mod utils;

const ICON_FONT: &[u8] = include_bytes!("../assets/SymbolsNerdFont-Regular.ttf");
const HEIGHT: u32 = 34;

fn get_log_spec(log_level: &str) -> LogSpecification {
    LogSpecification::env_or_parse(log_level).unwrap_or_else(|err| {
        panic!("Failed to parse log level: {}", err);
    })
}

#[tokio::main]
async fn main() -> iced::Result {
    let logger = Logger::with(
        LogSpecBuilder::new()
            .default(log::LevelFilter::Info)
            .build(),
    )
    .log_to_file(FileSpec::default().directory("/tmp/ashell"))
    .duplicate_to_stdout(flexi_logger::Duplicate::All)
    .rotate(
        Criterion::Age(Age::Day),
        Naming::Timestamps,
        Cleanup::KeepLogFiles(7),
    );
    let logger = if cfg!(debug_assertions) {
        logger.duplicate_to_stdout(flexi_logger::Duplicate::All)
    } else {
        logger
    };
    let logger = logger.start().unwrap();
    panic::set_hook(Box::new(|info| {
        let b = Backtrace::capture();
        error!("Panic: {} \n {}", info, b);
    }));

    let config = read_config().unwrap_or_else(|err| {
        panic!("Failed to parse config file: {}", err);
    });

    logger.set_new_spec(get_log_spec(&config.log_level));

<<<<<<< HEAD
    iced::daemon(App::title, App::update, App::view)
        .subscription(App::subscription)
        .theme(App::theme)
        .style(App::style)
        .run_with(App::new((logger, config)))
=======
    App::run(Settings {
        antialiasing: true,
        exit_on_close_request: false,
        initial_surface: InitialSurface::LayerSurface(SctkLayerSurfaceSettings {
            id: Id::MAIN,
            keyboard_interactivity: KeyboardInteractivity::None,
            namespace: "ashell".into(),
            layer: Layer::Top,
            size: Some((None, Some(HEIGHT))),
            anchor: match config.position {
                Position::Top => Anchor::TOP,
                Position::Bottom => Anchor::BOTTOM,
            }
            .union(Anchor::LEFT)
            .union(Anchor::RIGHT),
            exclusive_zone: HEIGHT as i32,
            ..Default::default()
        }),
        flags: (logger, config),
        id: None,
        fonts: vec![Cow::from(ICON_FONT)],
        default_font: Font::DEFAULT,
        default_text_size: 14.into(),
    })
    .unwrap();
>>>>>>> fd5a68fc
}<|MERGE_RESOLUTION|>--- conflicted
+++ resolved
@@ -3,21 +3,10 @@
 use flexi_logger::{
     Age, Cleanup, Criterion, FileSpec, LogSpecBuilder, LogSpecification, Logger, Naming,
 };
-<<<<<<< HEAD
 use iced::Font;
 use log::{error, LevelFilter};
 use std::panic;
-=======
-use iced_sctk::{
-    command::platform_specific::wayland::layer_surface::SctkLayerSurfaceSettings,
-    commands::layer_surface::{Anchor, KeyboardInteractivity, Layer},
-    core::{window::Id, Font},
-    multi_window::{settings::Settings, Application},
-    settings::InitialSurface,
-};
-use log::error;
 use std::{backtrace::Backtrace, borrow::Cow, panic};
->>>>>>> fd5a68fc
 
 mod app;
 mod centerbox;
@@ -70,37 +59,10 @@
 
     logger.set_new_spec(get_log_spec(&config.log_level));
 
-<<<<<<< HEAD
     iced::daemon(App::title, App::update, App::view)
         .subscription(App::subscription)
         .theme(App::theme)
         .style(App::style)
+        .font(Cow::from(ICON_FONT))
         .run_with(App::new((logger, config)))
-=======
-    App::run(Settings {
-        antialiasing: true,
-        exit_on_close_request: false,
-        initial_surface: InitialSurface::LayerSurface(SctkLayerSurfaceSettings {
-            id: Id::MAIN,
-            keyboard_interactivity: KeyboardInteractivity::None,
-            namespace: "ashell".into(),
-            layer: Layer::Top,
-            size: Some((None, Some(HEIGHT))),
-            anchor: match config.position {
-                Position::Top => Anchor::TOP,
-                Position::Bottom => Anchor::BOTTOM,
-            }
-            .union(Anchor::LEFT)
-            .union(Anchor::RIGHT),
-            exclusive_zone: HEIGHT as i32,
-            ..Default::default()
-        }),
-        flags: (logger, config),
-        id: None,
-        fonts: vec![Cow::from(ICON_FONT)],
-        default_font: Font::DEFAULT,
-        default_text_size: 14.into(),
-    })
-    .unwrap();
->>>>>>> fd5a68fc
 }