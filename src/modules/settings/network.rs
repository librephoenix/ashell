use super::{quick_setting_button, sub_menu_wrapper, Message, SubMenu};
use crate::{
    components::icons::{icon, Icons},
    services::{
        network::{
            dbus::ConnectivityState, AccessPoint, ActiveConnectionInfo, KnownConnection,
            NetworkData, NetworkService, Vpn,
        },
        ServiceEvent,
    },
    style::{GhostButtonStyle, SettingsButtonStyle},
    utils::IndicatorState,
};
use iced::{
    widget::{button, column, container, horizontal_rule, row, scrollable, text, toggler, Column},
    Alignment, Element, Length, Theme,
};

#[derive(Debug, Clone)]
pub enum NetworkMessage {
    Event(ServiceEvent<NetworkService>),
    ToggleWiFi,
    ScanNearByWiFi,
    WiFiMore,
    VpnMore,
    SelectAccessPoint(AccessPoint),
    RequestWiFiPassword(String),
    ToggleVpn(Vpn),
    ToggleAirplaneMode,
}

static WIFI_SIGNAL_ICONS: [Icons; 6] = [
    Icons::Wifi0,
    Icons::Wifi1,
    Icons::Wifi2,
    Icons::Wifi3,
    Icons::Wifi4,
    Icons::Wifi5,
];

static WIFI_LOCK_SIGNAL_ICONS: [Icons; 5] = [
    Icons::WifiLock1,
    Icons::WifiLock2,
    Icons::WifiLock3,
    Icons::WifiLock4,
    Icons::WifiLock5,
];

impl ActiveConnectionInfo {
    pub fn get_wifi_icon(signal: u8) -> Icons {
        WIFI_SIGNAL_ICONS[1 + f32::round(signal as f32 / 100. * 4.) as usize]
    }

    pub fn get_wifi_lock_icon(signal: u8) -> Icons {
        WIFI_LOCK_SIGNAL_ICONS[f32::round(signal as f32 / 100. * 4.) as usize]
    }

    pub fn get_icon(&self) -> Icons {
        match self {
            Self::WiFi { strength, .. } => Self::get_wifi_icon(*strength),
            Self::Wired { .. } => Icons::Ethernet,
            Self::Vpn { .. } => Icons::Vpn,
        }
    }

    pub fn get_indicator_state(&self) -> IndicatorState {
        match self {
            Self::WiFi {
                strength: 0 | 1, ..
            } => IndicatorState::Warning,
            _ => IndicatorState::Normal,
        }
    }
}

impl NetworkData {
    pub fn get_connection_indicator<Message: 'static>(&self) -> Option<Element<Message>> {
        if self.airplane_mode || !self.wifi_present {
            None
        } else {
            Some(
                self.active_connections
                    .iter()
                    .find(|c| {
                        matches!(c, ActiveConnectionInfo::WiFi { .. })
                            || matches!(c, ActiveConnectionInfo::Wired { .. })
                    })
                    .map_or_else(
                        || icon(Icons::Wifi0).into(),
                        |a| {
                            let icon_type = a.get_icon();
                            let state = (self.connectivity, a.get_indicator_state());

<<<<<<< HEAD
                    container(icon(icon_type))
                        .style(move |theme: &Theme| container::Style {
                            text_color: match state {
                                IndicatorState::Warning => {
                                    Some(theme.extended_palette().danger.weak.color)
                                }
                                IndicatorState::Danger => Some(theme.palette().danger),
                                _ => None,
                            },
                            ..Default::default()
                        })
                        .into()
                })
=======
                            container(icon(icon_type))
                                .style(move |theme: &Theme| container::Appearance {
                                    text_color: match state {
                                        (ConnectivityState::Full, IndicatorState::Warning) => {
                                            Some(theme.extended_palette().danger.weak.color)
                                        }
                                        (ConnectivityState::Full, _) => None,
                                        _ => Some(theme.palette().danger),
                                    },
                                    ..Default::default()
                                })
                                .into()
                        },
                    ),
            )
>>>>>>> 1f0f1cfb
        }
    }

    pub fn get_vpn_indicator<Message: 'static>(&self) -> Option<Element<Message>> {
        self.active_connections
            .iter()
            .find(|c| matches!(c, ActiveConnectionInfo::Vpn { .. }))
            .map(|a| {
                let icon_type = a.get_icon();

                container(icon(icon_type))
                    .style(|theme: &Theme| container::Style {
                        text_color: Some(theme.extended_palette().danger.weak.color),
                        ..Default::default()
                    })
                    .into()
            })
    }

    pub fn get_wifi_quick_setting_button(
        &self,
        sub_menu: Option<SubMenu>,
        show_more_button: bool,
    ) -> Option<(Element<Message>, Option<Element<Message>>)> {
        if self.wifi_present {
            let active_connection = self.active_connections.iter().find_map(|c| match c {
                ActiveConnectionInfo::WiFi { name, strength, .. } => {
                    Some((name, strength, c.get_icon()))
                }
                _ => None,
            });

            Some((
                quick_setting_button(
                    active_connection.map_or_else(|| Icons::Wifi0, |(_, _, icon)| icon),
                    "Wi-Fi".to_string(),
                    active_connection.map(|(name, _, _)| name.clone()),
                    self.wifi_enabled,
                    Message::Network(NetworkMessage::ToggleWiFi),
                    Some((
                        SubMenu::Wifi,
                        sub_menu,
                        Message::ToggleSubMenu(SubMenu::Wifi),
                    ))
                    .filter(|_| self.wifi_enabled),
                ),
                sub_menu
                    .filter(|menu_type| *menu_type == SubMenu::Wifi)
                    .map(|_| {
                        sub_menu_wrapper(self.wifi_menu(
                            active_connection.map(|(name, strengh, _)| (name.as_str(), *strengh)),
                            show_more_button,
                        ))
                        .map(Message::Network)
                    }),
            ))
        } else {
            None
        }
    }

    pub fn get_vpn_quick_setting_button(
        &self,
        sub_menu: Option<SubMenu>,
        show_more_button: bool,
    ) -> (Element<Message>, Option<Element<Message>>) {
        (
            quick_setting_button(
                Icons::Vpn,
                "Vpn".to_string(),
                None,
                self.active_connections
                    .iter()
                    .any(|c| matches!(c, ActiveConnectionInfo::Vpn { .. })),
                Message::ToggleSubMenu(SubMenu::Vpn),
                None,
            ),
            sub_menu
                .filter(|menu_type| *menu_type == SubMenu::Vpn)
                .map(|_| sub_menu_wrapper(self.vpn_menu(show_more_button)).map(Message::Network)),
        )
    }

    pub fn wifi_menu(
        &self,
        active_connection: Option<(&str, u8)>,
        show_more_button: bool,
    ) -> Element<NetworkMessage> {
        let main = column!(
            row!(
                text("Nearby Wifi").width(Length::Fill),
                text(if self.scanning_nearby_wifi {
                    "Scanning..."
                } else {
                    ""
                })
                .size(12),
                button(icon(Icons::Refresh))
                    .padding([4, 10])
                    .style(SettingsButtonStyle.into_style())
                    .on_press(NetworkMessage::ScanNearByWiFi),
            )
            .spacing(8)
            .width(Length::Fill)
            .align_y(Alignment::Center),
            horizontal_rule(1),
            container(scrollable(
                Column::with_children(
                    self.wireless_access_points
                    .iter()
                    .filter_map(|ac| if active_connection.is_some_and(|(ssid, _)| ssid == ac.ssid) {Some((ac, true))} else {None })
                    .chain(self.wireless_access_points
                        .iter()
                        .filter_map(|ac| if active_connection.is_some_and(|(ssid, _)| ssid == ac.ssid) {None} else {Some((ac, false))})
                    )
                        .map(|(ac, is_active)| {
                            let is_known = self.known_connections.iter().any(|c| {
                                matches!(
                                    c,
                                    KnownConnection::AccessPoint(AccessPoint { ssid, .. }) if ssid == &ac.ssid
                                )
                            });

                            button(
                                container(
                                    row!(
                                        icon(if ac.public {
                                            ActiveConnectionInfo::get_wifi_icon(ac.strength)
                                        } else {
                                            ActiveConnectionInfo::get_wifi_lock_icon(ac.strength)
                                        })
                                        .width(Length::Shrink),
                                        text(ac.ssid.clone()).width(Length::Fill),
                                    )
                                    .align_y(Alignment::Center)
                                    .spacing(8),
                                )
                                .style(move |theme: &Theme| {
                                    container::Style {
                                        text_color: if is_active {
                                            Some(theme.palette().success)
                                        } else {
                                            None
                                        },
                                        ..Default::default()
                                    }
                                }),
                            )
                            .style(GhostButtonStyle.into_style())
                            .padding([8, 8])
                            .on_press_maybe(if !is_active {
                                Some(if is_known {
                                    NetworkMessage::SelectAccessPoint(ac.clone())
                                } else {
                                    NetworkMessage::RequestWiFiPassword(ac.ssid.clone())
                                })
                            } else {
                                None
                            })
                            .width(Length::Fill)
                            .into()
                        })
                        .collect::<Vec<Element<NetworkMessage>>>(),
                )
                .spacing(4)
            ))
            .max_height(200),
        )
        .spacing(8);

        if show_more_button {
            column!(
                main,
                horizontal_rule(1),
                button("More")
                    .on_press(NetworkMessage::WiFiMore)
                    .padding([4, 12])
                    .width(Length::Fill)
                    .style(GhostButtonStyle.into_style()),
            )
            .spacing(12)
            .into()
        } else {
            main.into()
        }
    }

    pub fn vpn_menu(&self, show_more_button: bool) -> Element<NetworkMessage> {
        let main = Column::with_children(
            self.known_connections
                .iter()
                .filter_map(|c| match c {
                    KnownConnection::Vpn(vpn) => Some(vpn),
                    _ => None,
                })
                .map(|vpn| {
                    let is_active = self.active_connections.iter().any(
                        |c| matches!(c, ActiveConnectionInfo::Vpn { name, .. } if name == &vpn.name),
                    );

                    row!(
<<<<<<< HEAD
                        text(vpn.to_string()).width(Length::Fill),
                        toggler(is_active)
                            .on_toggle(|_| { NetworkMessage::VpnToggle(vpn.clone()) })
                            .width(Length::Shrink)
=======
                        text(vpn.name.to_string()).width(Length::Fill),
                        toggler(None, is_active, |_| {
                            NetworkMessage::ToggleVpn(vpn.clone())
                        })
                        .width(Length::Shrink)
>>>>>>> 1f0f1cfb
                    )
                    .into()
                })
                .collect::<Vec<Element<NetworkMessage>>>(),
        )
        .spacing(8);

        if show_more_button {
            column!(
                main,
                horizontal_rule(1),
                button("More")
                    .on_press(NetworkMessage::VpnMore)
                    .padding([4, 12])
                    .width(Length::Fill)
                    .style(GhostButtonStyle.into_style()),
            )
            .spacing(12)
            .into()
        } else {
            main.into()
        }
    }

    pub fn get_airplane_mode_quick_setting_button(
        &self,
    ) -> (Element<Message>, Option<Element<Message>>) {
        (
            quick_setting_button(
                Icons::Airplane,
                "Airplane Mode".to_string(),
                None,
                self.airplane_mode,
                Message::Network(NetworkMessage::ToggleAirplaneMode),
                None,
            ),
            None,
        )
    }
}<|MERGE_RESOLUTION|>--- conflicted
+++ resolved
@@ -91,23 +91,8 @@
                             let icon_type = a.get_icon();
                             let state = (self.connectivity, a.get_indicator_state());
 
-<<<<<<< HEAD
-                    container(icon(icon_type))
-                        .style(move |theme: &Theme| container::Style {
-                            text_color: match state {
-                                IndicatorState::Warning => {
-                                    Some(theme.extended_palette().danger.weak.color)
-                                }
-                                IndicatorState::Danger => Some(theme.palette().danger),
-                                _ => None,
-                            },
-                            ..Default::default()
-                        })
-                        .into()
-                })
-=======
                             container(icon(icon_type))
-                                .style(move |theme: &Theme| container::Appearance {
+                                .style(move |theme: &Theme| container::Style {
                                     text_color: match state {
                                         (ConnectivityState::Full, IndicatorState::Warning) => {
                                             Some(theme.extended_palette().danger.weak.color)
@@ -121,7 +106,6 @@
                         },
                     ),
             )
->>>>>>> 1f0f1cfb
         }
     }
 
@@ -323,18 +307,10 @@
                     );
 
                     row!(
-<<<<<<< HEAD
-                        text(vpn.to_string()).width(Length::Fill),
+                        text(vpn.name.to_string()).width(Length::Fill),
                         toggler(is_active)
-                            .on_toggle(|_| { NetworkMessage::VpnToggle(vpn.clone()) })
-                            .width(Length::Shrink)
-=======
-                        text(vpn.name.to_string()).width(Length::Fill),
-                        toggler(None, is_active, |_| {
-                            NetworkMessage::ToggleVpn(vpn.clone())
-                        })
-                        .width(Length::Shrink)
->>>>>>> 1f0f1cfb
+                            .on_toggle(|_| { NetworkMessage::ToggleVpn(vpn.clone()) })
+                            .width(Length::Shrink),
                     )
                     .into()
                 })
