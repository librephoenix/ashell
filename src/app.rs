--- conflicted
+++ resolved
@@ -16,7 +16,7 @@
 use iced::{
     daemon::Appearance,
     platform_specific::shell::commands::layer_surface::{
-        get_layer_surface, Anchor, KeyboardInteractivity,
+        get_layer_surface, Anchor, KeyboardInteractivity, Layer,
     },
     runtime::platform_specific::wayland::layer_surface::{IcedOutput, SctkLayerSurfaceSettings},
     widget::Row,
@@ -64,7 +64,6 @@
     Settings(modules::settings::Message),
 }
 
-<<<<<<< HEAD
 impl App {
     pub fn new((logger, config): (LoggerHandle, Config)) -> impl FnOnce() -> (Self, Task<Message>) {
         || {
@@ -77,6 +76,8 @@
                     workspaces: Workspaces::default(),
                     window_title: Title::default(),
                     system_info: SystemInfo::default(),
+                    keyboard_layout: KeyboardLayout::default(),
+                    keyboard_submap: KeyboardSubmap::default(),
                     clock: Clock::default(),
                     privacy: None,
                     settings: Settings::default(),
@@ -84,6 +85,7 @@
                 },
                 get_layer_surface(SctkLayerSurfaceSettings {
                     size: Some((None, Some(HEIGHT))),
+                    layer: Layer::Bottom,
                     pointer_interactivity: true,
                     keyboard_interactivity: KeyboardInteractivity::None,
                     exclusive_zone: HEIGHT as i32,
@@ -97,32 +99,6 @@
                 }),
             )
         }
-=======
-impl Application for App {
-    type Executor = executor::Default;
-    type Theme = Theme;
-    type Message = Message;
-    type Flags = (LoggerHandle, Config);
-
-    fn new((logger, config): (LoggerHandle, Config)) -> (Self, Command<Self::Message>) {
-        (
-            App {
-                logger,
-                config,
-                menu: Menu::default(),
-                updates: Updates::default(),
-                workspaces: Workspaces::default(),
-                window_title: Title::default(),
-                system_info: SystemInfo::default(),
-                keyboard_layout: KeyboardLayout::default(),
-                keyboard_submap: KeyboardSubmap::default(),
-                clock: Clock::default(),
-                privacy: None,
-                settings: Settings::default(),
-            },
-            Command::none(),
-        )
->>>>>>> 31799cb9
     }
 
     pub fn title(&self, _id: Id) -> String {
@@ -187,11 +163,11 @@
             }
             Message::KeyboardLayout(message) => {
                 self.keyboard_layout.update(message);
-                Command::none()
+                Task::none()
             }
             Message::KeyboardSubmap(message) => {
                 self.keyboard_submap.update(message);
-                Command::none()
+                Task::none()
             }
             Message::Clock(message) => {
                 self.clock.update(message);
@@ -272,50 +248,25 @@
             .align_y(Alignment::Center)
             .spacing(4);
 
-<<<<<<< HEAD
         let center = Row::new()
             .push_maybe(self.window_title.view().map(|v| v.map(Message::Title)))
             .spacing(4);
-=======
-            let right = Row::new()
-                .push_maybe(
-                    self.system_info
-                        .view(&self.config.system)
-                        .map(|c| c.map(Message::SystemInfo)),
-                )
-                .push_maybe(
-                    self.keyboard_submap
-                        .view(&self.config.keyboard.submap)
-                        .map(|l| l.map(Message::KeyboardSubmap)),
-                )
-                .push_maybe(
-                    self.keyboard_layout
-                        .view(&self.config.keyboard.layout)
-                        .map(|l| l.map(Message::KeyboardLayout)),
-                )
-                .push(
-                    Row::new()
-                        .push(
-                            self.clock
-                                .view(&self.config.clock.format)
-                                .map(Message::Clock),
-                        )
-                        .push_maybe(
-                            self.privacy
-                                .as_ref()
-                                .and_then(|privacy| privacy.view())
-                                .map(|e| e.map(Message::Privacy)),
-                        )
-                        .push(self.settings.view().map(Message::Settings)),
-                )
-                .spacing(4);
->>>>>>> 31799cb9
 
         let right = Row::new()
             .push_maybe(
                 self.system_info
                     .view(&self.config.system)
                     .map(|c| c.map(Message::SystemInfo)),
+            )
+            .push_maybe(
+                self.keyboard_submap
+                    .view(&self.config.keyboard.submap)
+                    .map(|l| l.map(Message::KeyboardSubmap)),
+            )
+            .push_maybe(
+                self.keyboard_layout
+                    .view(&self.config.keyboard.layout)
+                    .map(|l| l.map(Message::KeyboardLayout)),
             )
             .push(
                 Row::new()
